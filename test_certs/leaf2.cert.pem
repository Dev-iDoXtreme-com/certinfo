--- conflicted
+++ resolved
@@ -39,11 +39,8 @@
             X509v3 Subject Key Identifier:
                 8E:15:36:91:A2:96:AE:6B:9B:A3:6A:7C:30:7A:ED:1E:77:4E:16:64
             X509v3 Authority Key Identifier:
-<<<<<<< HEAD
                 7C:0F:26:9D:ED:C8:7A:C0:05:1E:99:A3:5D:A5:9E:8D:A6:A6:96:5E
-=======
-                keyid:7C:0F:26:9D:ED:C8:7A:C0:05:1E:99:A3:5D:A5:9E:8D:A6:A6:96:5E
->>>>>>> 25bc67b2
+
 
     Signature Algorithm: sha256WithRSAEncryption
          4f:9c:7e:54:4c:cd:3f:92:0d:d1:04:a6:86:08:a0:4e:b0:5b:
